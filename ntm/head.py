import torch
from torch import nn
import torch.nn.functional as F
from torch.nn import Parameter
from ntm.utils import _convolve


class Head(nn.Module):
    def __init__(self, memory, hidden_size):
        super(Head, self).__init__()
        self.memory = memory
        memory_length, memory_vector_length = memory.get_size()
        # (k : vector, beta: scalar, g: scalar, s: vector, gamma: scalar)
        self.k_layer = nn.Linear(hidden_size, memory_vector_length)
        self.beta_layer = nn.Linear(hidden_size, 1)
        self.g_layer = nn.Linear(hidden_size, 1)
        self.s_layer = nn.Linear(hidden_size, 3)
        self.gamma_layer = nn.Linear(hidden_size, 1)
        for layer in [self.k_layer, self.beta_layer, self.g_layer, self.s_layer, self.gamma_layer]:
            nn.init.xavier_uniform_(layer.weight, gain=1.4)
            nn.init.normal_(layer.bias, std=0.01)

<<<<<<< HEAD
    def get_initial_state(self, batch_size):
        return torch.zeros(batch_size, self.memory.get_size()[0])
=======
        self._initial_state = Parameter(torch.randn(1, self.memory.get_size()[0]) * 1e-5)

    def get_initial_state(self):
        # Softmax to ensure weights are normalized
        return F.softmax(self._initial_state.clone(), dim=1)
>>>>>>> 5394480b

    def get_head_weight(self, x, previous_state, memory_read):
        k = self.k_layer(x)
        beta = F.softplus(self.beta_layer(x))
        g = F.sigmoid(self.g_layer(x))
        s = F.softmax(self.s_layer(x), dim=1)
        gamma = 1 + F.softplus(self.gamma_layer(x))
        # Focusing by content
        w_c = F.softmax(beta * F.cosine_similarity(memory_read + 1e-16, k.unsqueeze(1) + 1e-16, dim=-1), dim=1)
        # Focusing by location
        w_g = g * w_c + (1 - g) * previous_state
        w_t = self.shift(w_g, s)
        w = w_t ** gamma
        w = torch.div(w, torch.sum(w, dim=1).view(-1, 1) + 1e-16)
        return w

    def shift(self, w_g, s):
        result = torch.zeros(w_g.size())
        for b in range(len(w_g)):
            result[b] = _convolve(w_g[b], s[b])
        return result


class ReadHead(Head):
    def forward(self, x, previous_state):
        memory_read = self.memory.read()
        w = self.get_head_weight(x, previous_state, memory_read)
        return torch.matmul(w.unsqueeze(1), memory_read).squeeze(1), w


class WriteHead(Head):
    def __init__(self, memory, hidden_size):
        super(WriteHead, self).__init__(memory, hidden_size)
        memory_length, memory_vector_length = memory.get_size()
        self.e_layer = nn.Linear(hidden_size, memory_vector_length)
        self.a_layer = nn.Linear(hidden_size, memory_vector_length)
        for layer in [self.e_layer, self.a_layer]:
            nn.init.xavier_uniform_(layer.weight, gain=1.4)
            nn.init.normal_(layer.bias, std=0.01)

    def forward(self, x, previous_state):
        memory_read = self.memory.read()
        w = self.get_head_weight(x, previous_state, memory_read)
        e = F.sigmoid(self.e_layer(x))
        a = self.a_layer(x)

        # write to memory (w, memory, e , a)
        self.memory.write(w, e, a)
        return w<|MERGE_RESOLUTION|>--- conflicted
+++ resolved
@@ -20,16 +20,11 @@
             nn.init.xavier_uniform_(layer.weight, gain=1.4)
             nn.init.normal_(layer.bias, std=0.01)
 
-<<<<<<< HEAD
-    def get_initial_state(self, batch_size):
-        return torch.zeros(batch_size, self.memory.get_size()[0])
-=======
         self._initial_state = Parameter(torch.randn(1, self.memory.get_size()[0]) * 1e-5)
 
-    def get_initial_state(self):
+    def get_initial_state(self, batch_size):
         # Softmax to ensure weights are normalized
-        return F.softmax(self._initial_state.clone(), dim=1)
->>>>>>> 5394480b
+        return F.softmax(self._initial_state.clone(), dim=1).repeat(batch_size, 1)
 
     def get_head_weight(self, x, previous_state, memory_read):
         k = self.k_layer(x)
