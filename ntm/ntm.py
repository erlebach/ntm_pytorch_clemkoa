--- conflicted
+++ resolved
@@ -17,21 +17,12 @@
         nn.init.xavier_uniform_(self.fc.weight, gain=1)
         nn.init.normal_(self.fc.bias, std=0.01)
 
-<<<<<<< HEAD
     def get_initial_state(self, batch_size=1):
         self.memory.reset(batch_size)
         controller_state = self.controller.get_initial_state(batch_size)
-        read = self.memory.get_initial_state(batch_size)
+        read = self.memory.get_initial_read(batch_size)
         read_head_state = self.read_head.get_initial_state(batch_size)
         write_head_state = self.write_head.get_initial_state(batch_size)
-=======
-    def get_initial_state(self):
-        self.memory.reset()
-        controller_state = self.controller.get_initial_state()
-        read = self.memory.get_initial_read()
-        read_head_state = self.read_head.get_initial_state()
-        write_head_state = self.write_head.get_initial_state()
->>>>>>> 5394480b
         return (read, read_head_state, write_head_state, controller_state)
 
     def forward(self, x, previous_state):
